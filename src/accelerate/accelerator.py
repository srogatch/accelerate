import torch

from packaging import version

from .data_loader import prepare_data_loader
from .optimizer import AcceleratedOptimizer
from .state import AcceleratorState, DistributedType
from .utils import extract_model_from_parallel, gather


class Accelerator:
    """
    Creates an instance of an accelerator for distributed training (on multi-GPU, TPU) or mixed precision training.

    Args:
        device_placement (:obj:`bool`, `optional`, defaults to :obj:`True`):
            Whether or not the accelerator should put objects on device (tensors yielded by the dataloader, model,
            etc...).
        split_batches (:obj:`bool`, `optional`, defaults to :obj:`False`):
            Whether or not the accelerator should split the batches yielded by the dataloaders across the devices. If
            :obj:`True` the actual batch size used will be the same on any kind of distributed processes, but it must
            be a round multiple of the :obj:`num_processes` you are using. If :obj:`False`, actual batch size used will
            be the one set in your script multiplied by the number of processes.
<<<<<<< HEAD
=======
        fp16 (:obj:`bool`, `optional`):
            Whether or not to use mixed precision training. Will default to the value in the environment variable
            :obj:`USE_FP16`, which will use the default value in the accelerate config of the current system or the
            flag passed with the :obj:`accelerate.launch` command.
        cpu (:obj:`bool`, `optional`):
            Whether or not to force the script to execute on CPU. Will ignore GPU available if set to :obj:`True` and
            force the execution on one process only.
>>>>>>> 1610941d

    Attribute:
        state (:class:`~accelerate.AcceleratorState`):
            The distributed setup state.
    """

<<<<<<< HEAD
    def __init__(self, fp16: bool = None, device_placement: bool = True, split_batches: bool = False):
        self.state = AcceleratorState()
=======
    def __init__(
        self, device_placement: bool = True, split_batches: bool = False, fp16: bool = None, cpu: bool = False
    ):
        self.state = AcceleratorState(fp16=fp16, cpu=cpu, _from_accelerator=True)
>>>>>>> 1610941d
        self.device_placement = device_placement
        self.split_batches = split_batches

        # Mixed precision attributes
        self.scaler = None
        self.native_amp = False
        if self.state.use_fp16:
            self.native_amp = version.parse(torch.__version__) >= version.parse("1.6")
            self.scaler = torch.cuda.amp.GradScaler()

        # Internal references to the training objects
        self._optimizers = []

    @property
    def distributed_type(self):
        return self.state.distributed_type

    @property
    def num_processes(self):
        return self.state.num_processes

    @property
    def process_index(self):
        return self.state.process_index

    @property
    def local_process_index(self):
        return self.state.local_process_index

    @property
    def device(self):
        return self.state.device

    @property
    def is_main_process(self):
        return self.process_index == 0

    @property
    def is_local_main_process(self):
        return self.local_process_index == 0

    def print(self, *args, **kwargs):
        if self.is_local_main_process:
            print(*args, **kwargs)

    def _prepare_one(self, obj):
        if isinstance(obj, torch.utils.data.DataLoader):
            return self.prepare_data_loader(obj)
        elif isinstance(obj, torch.nn.Module):
            return self.prepare_model(obj)
        elif isinstance(obj, torch.optim.Optimizer):
            optimizer = self.prepare_optimizer(obj)
            self._optimizers.append(optimizer)
            return optimizer
        else:
            return obj

    def prepare(self, *args):
        """
        Prepare all objects passed in :obj:`args` for distributed training and mixed precision, then return them in the
        same order.

        Accepts the following type of objects:

            - :obj:`torch.utils.data.DataLoader`: PyTorch Dataloader
            - :obj:`torch.nn.Module`: PyTorch Module
            - :obj:`torch.optim.Optimizer`: PyTorch Optimizer

        """
        # On TPUs, putting the model on the XLA device will create new parameters, so the corresponding optimizer will
        # have parameters disconnected from the model (so no training :-( ).
        # If the model and optimizer have parameters on different devices we raise an error.
        if self.distributed_type == DistributedType.TPU:
            model_device, optimizer_device = self._get_devices()
            if model_device is not None and optimizer_device is not None and model_device != optimizer_device:
                raise ValueError(
                    "The model and the optimizer parameters are not on the same device, which probably means you "
                    "created an optimizer around your model **before** putting on the device. Make sure the line "
                    "model.to(device) is before the optimizer creation in your script or remove it entirely and use "
                    "the flag default value for `devicement_placement` in your `Accelerator` to let it handle that "
                    "part for you."
                )

        # If we're dealing with device placement, this deals with that by...
        tpu_should_fix_optimizer = self.device_placement and self.distributed_type == DistributedType.TPU
        if tpu_should_fix_optimizer:
            # 1. grabbing old model parameters
            old_named_params = self._get_named_parameters(*args)

        result = tuple(self._prepare_one(obj) for obj in args)

        if tpu_should_fix_optimizer:
            # 2. grabbing new model parameters
            new_named_params = self._get_named_parameters(*result)
            # 3. building a map from the first to the second
            mapping = {p: new_named_params[n] for n, p in old_named_params.items()}
            # 4. using that map to update the parameters of the optimizer
            for obj in result:
                if isinstance(obj, torch.optim.Optimizer):
                    obj._switch_parameters(mapping)

        return result

    def prepare_model(self, model):
        if self.device_placement:
            model = model.to(self.device)
        if self.distributed_type == DistributedType.MULTI_GPU:
            model = torch.nn.parallel.DistributedDataParallel(
                model,
                device_ids=[self.local_process_index],
                output_device=self.local_process_index,
            )
        if self.native_amp:
            model.forward = torch.cuda.amp.autocast()(model.forward)
        return model

    def prepare_data_loader(self, data_loader):
        return prepare_data_loader(
            data_loader,
            self.device,
            num_processes=self.num_processes,
            process_index=self.process_index,
            split_batches=self.split_batches,
            put_on_device=self.device_placement,
        )

    def prepare_optimizer(self, optimizer):
        return AcceleratedOptimizer(optimizer, scaler=self.scaler)

    def backward(self, loss):
        if self.scaler is not None:
            self.scaler.scale(loss).backward()
        else:
            loss.backward()

    def clip_grad_norm_(self, parameters, max_norm, norm_type=2):
        """
        Should be used in place of :func:`torch.nn.utils.clip_grad_norm_`.
        """
        # TODO: this unscales all optimizers where we should only unscale the one where parameters are.
        if self.state.use_fp16 and self.native_amp:
            for optimizer in self._optimizers:
                self.scaler.unscale_(optimizer)
        torch.nn.utils.clip_grad_norm_(parameters, max_norm, norm_type=norm_type)

    def clip_grad_value_(self, parameters, clip_value):
        """
        Should be used in place of :func:`torch.nn.utils.clip_grad_value_`.
        """
        # TODO: this unscales all optimizers where we should only unscale the one where parameters are.
        if self.state.use_fp16 and self.native_amp:
            for optimizer in self._optimizers:
                self.scaler.unscale_(optimizer)
        torch.nn.utils.clip_grad_value_(parameters, clip_value)

    def gather(self, tensor, name=None):
        """
        Gather the values in `tensor` accross all processes and concatenate them on the first dimension. Useful to
        regroup the predictions from all processes when doing evaluation.

        Note:
            This gather happens in all processes.

        Args:
            tensor (:obj:`torch.Tensor`, or a nested tuple/list/dictionary of :obj:`torch.Tensor`):
                The tensors to gather accross all processes.
            name (:obj:`str`, `optional`):
                An optional name for the tensor (only used in TPU settings).

        Returns:
            :obj:`torch.Tensor`, or a nested tuple/list/dictionary of :obj:`torch.Tensor`: The gathered tensor(s). Note
            that the first dimension of the result is `num_processes` multiplied by the first dimension of the input
            tensors.
        """
        return gather(tensor, name=name)

    def _get_named_parameters(self, *args):
        named_parameters = {}
        for obj in args:
            if isinstance(obj, torch.nn.Module):
                obj = extract_model_from_parallel(obj)
                named_parameters.update({n: p for n, p in obj.named_parameters()})
        return named_parameters

    def _get_devices(self, *args):
        model_device = None
        optimizer_device = None
        for obj in args:
            # Loop through model parameters and stop at the first once we have its device.
            if isinstance(obj, torch.nn.Module):
                for param in obj.parameters():
                    model_device = param.device
                    break
            # Loop through optimizer parameters groups and stop at the first once we have its device.
            if isinstance(obj, torch.optim.Optimizer):
                for param_group in obj.param_groups:
                    if len(param_group["params"]) > 0:
                        optimizer_device = param_group["params"][0].device
                        break
        return (model_device, optimizer_device)<|MERGE_RESOLUTION|>--- conflicted
+++ resolved
@@ -21,8 +21,6 @@
             :obj:`True` the actual batch size used will be the same on any kind of distributed processes, but it must
             be a round multiple of the :obj:`num_processes` you are using. If :obj:`False`, actual batch size used will
             be the one set in your script multiplied by the number of processes.
-<<<<<<< HEAD
-=======
         fp16 (:obj:`bool`, `optional`):
             Whether or not to use mixed precision training. Will default to the value in the environment variable
             :obj:`USE_FP16`, which will use the default value in the accelerate config of the current system or the
@@ -30,22 +28,17 @@
         cpu (:obj:`bool`, `optional`):
             Whether or not to force the script to execute on CPU. Will ignore GPU available if set to :obj:`True` and
             force the execution on one process only.
->>>>>>> 1610941d
 
     Attribute:
         state (:class:`~accelerate.AcceleratorState`):
             The distributed setup state.
     """
 
-<<<<<<< HEAD
-    def __init__(self, fp16: bool = None, device_placement: bool = True, split_batches: bool = False):
-        self.state = AcceleratorState()
-=======
     def __init__(
         self, device_placement: bool = True, split_batches: bool = False, fp16: bool = None, cpu: bool = False
     ):
         self.state = AcceleratorState(fp16=fp16, cpu=cpu, _from_accelerator=True)
->>>>>>> 1610941d
+
         self.device_placement = device_placement
         self.split_batches = split_batches
 
